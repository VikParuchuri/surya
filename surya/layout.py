--- conflicted
+++ resolved
@@ -181,15 +181,10 @@
                                 prediction["pause_tokens"] = last_prediction["pause_tokens"]
                                 prediction["token"].fill_(model.decoder.config.pause_token_id)
                                 batch_decoder_input[j, :] = model.decoder.config.pause_token_id
-<<<<<<< HEAD
-                        elif intersects_other_boxes(prediction["polygon"], [p["polygon"] for p in batch_predictions[j]], thresh=.4) and \
-                            model.decoder.config.max_pause_tokens > 0:
-=======
                         elif intersects_other_boxes(
                                 prediction["polygon"],
                                 [p["polygon"] for p in batch_predictions[j]], thresh=.4
                         ) and model.decoder.config.max_pause_tokens > 0:
->>>>>>> 10d353ea
                             prediction["paused"] = True
                             prediction["pause_tokens"] = 1
                             prediction["token"].fill_(model.decoder.config.pause_token_id)
